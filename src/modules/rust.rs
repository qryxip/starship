<<<<<<< HEAD
use std::ffi::OsStr;
use std::path::{Path, PathBuf};
=======
use std::path::Path;
>>>>>>> a3342f68
use std::process::{Command, Output};
use std::{env, fs, str};

use log::warn;

use super::{Context, Module, RootModuleConfig};

use crate::configs::rust::RustConfig;

/// Creates a module with the current Rust version
///
/// Will display the Rust version if any of the following criteria are met:
///     - Current directory contains a file with a `.rs` extension
///     - Current directory contains a `Cargo.toml` file
pub fn module<'a>(context: &'a Context) -> Option<Module<'a>> {
    let is_rs_project = context
        .try_begin_scan()?
        .set_files(&["Cargo.toml"])
        .set_extensions(&["rs"])
        .is_match();

    if !is_rs_project {
        return None;
    }

    // `$CARGO_HOME/bin/rustc(.exe) --version` may attempt installing a rustup toolchain.
    // https://github.com/starship/starship/issues/417
    //
    // To display appropriate versions preventing `rustc` from downloading toolchains, we have to
    // check
    // 1. `$RUSTUP_TOOLCHAIN`
    // 2. `$RUSTUP_HOME/settings.toml` or `~/.rustup/settings.toml`
    // 3. `rust-toolchain` in `.` or parent directories
    // as `rustup` does.
    // https://github.com/rust-lang/rustup.rs/tree/eb694fcada7becc5d9d160bf7c623abe84f8971d#override-precedence
    //
    // Probably we have no other way to know whether any toolchain override is specified for the
    // current directory. The following commands also cause toolchain installations.
    // - `rustup show`
    // - `rustup show active-toolchain`
    // - `rustup which`

    // `rustup` succeeds if it cannot find `settings.toml`.
    let rustup_settings = RustupSettings::load(&context.current_dir).unwrap_or_default();
    let toolchain_override = env_rustup_toolchain()
        .or_else(|| rustup_settings.lookup_override(&context.current_dir))
        .or_else(|| find_rust_toolchain_file(&context));

    let mut module = context.new_module("rust");
    let config = RustConfig::try_load(module.config);

    let (version, toolchain) = if let Some(toolchain_override) = toolchain_override {
        match execute_rustup_run_rustc_version(&toolchain_override, config.toolchain) {
            RustupRunRustcVersionOutcome::Ok(module_version) => (
                module_version,
                format_toolchain(&toolchain_override, rustup_settings.default_host_triple()),
            ),
            RustupRunRustcVersionOutcome::ToolchainNotInstalled => (
                "v?.?.?".to_owned(),
                format_toolchain(&toolchain_override, rustup_settings.default_host_triple()),
            ),
            RustupRunRustcVersionOutcome::RustupNotWorking => {
                // If `rustup` is not in `$PATH` or cannot be executed for other reasons, we can
                // safely execute `rustc --version`.
                execute_rustc_version_verbose(
                    rustup_settings.default_toolchain(),
                    config.toolchain,
                )?
            }
            RustupRunRustcVersionOutcome::Err => return None,
        }
    } else {
        execute_rustc_version_verbose(rustup_settings.default_toolchain(), config.toolchain)?
    };

    module.set_style(config.style);
    module.create_segment("symbol", &config.symbol);
    module.create_segment(
        "version",
        &config.version.with_value(&if config.toolchain {
            format!("{} ({})", version, toolchain)
        } else {
            version
        }),
    );

    Some(module)
}

fn env_rustup_toolchain() -> Option<String> {
    // https://github.com/rust-lang/rustup.rs/blob/master/src/config.rs#L70-L72
    let val = env::var("RUSTUP_TOOLCHAIN").ok()?;
    if val.is_empty() {
        None
    } else {
        Some(val)
    }
}

fn find_rust_toolchain_file(context: &Context) -> Option<String> {
    // Look for 'rust-toolchain' as rustup does.
    // https://github.com/rust-lang/rustup.rs/blob/d84e6e50126bccd84649e42482fc35a11d019401/src/config.rs#L320-L358

    fn read_first_line(path: &Path) -> Option<String> {
        let content = fs::read_to_string(path).ok()?;
        let line = content.lines().next()?;
        Some(line.trim().to_owned())
    }

    if let Ok(true) = context
        .dir_contents()
        .map(|dir| dir.has_file("rust-toolchain"))
    {
        if let Some(toolchain) = read_first_line(Path::new("rust-toolchain")) {
            return Some(toolchain);
        }
    }

    let mut dir = &*context.current_dir;
    loop {
        if let Some(toolchain) = read_first_line(&dir.join("rust-toolchain")) {
            return Some(toolchain);
        }
        dir = dir.parent()?;
    }
}

fn execute_rustup_run_rustc_version(
    toolchain: &str,
    core_only: bool,
) -> RustupRunRustcVersionOutcome {
    Command::new("rustup")
        .args(&["run", toolchain, "rustc", "--version"])
        .output()
        .map(|o| extract_toolchain_from_rustup_run_rustc_version(o, core_only))
        .unwrap_or(RustupRunRustcVersionOutcome::RustupNotWorking)
}

fn extract_toolchain_from_rustup_run_rustc_version(
    output: Output,
    core_only: bool,
) -> RustupRunRustcVersionOutcome {
    if output.status.success() {
        if let Ok(stdout) = String::from_utf8(output.stdout) {
            return RustupRunRustcVersionOutcome::Ok(format_rustc_version(&stdout, core_only));
        }
    } else if let Ok(stderr) = String::from_utf8(output.stderr) {
        if stderr.starts_with("error: toolchain '") && stderr.ends_with("' is not installed\n") {
            return RustupRunRustcVersionOutcome::ToolchainNotInstalled;
        }
    }
    RustupRunRustcVersionOutcome::Err
}

fn format_rustc_version(short_version_string: &str, core_only: bool) -> String {
    let release = short_version_string
        .split_whitespace()
        .nth(1)
        .unwrap_or(short_version_string);
    format_semver(release, core_only)
}

fn format_toolchain(toolchain: &str, default_host_triple: Option<&str>) -> String {
    default_host_triple
        .map(|triple| toolchain.trim_end_matches(&format!("-{}", triple)))
        .unwrap_or(toolchain)
        .to_owned()
}

fn execute_rustc_version_verbose(
    toolchain: Option<&str>,
    core_only: bool,
) -> Option<(String, String)> {
    let Output { status, stdout, .. } = Command::new("rustc").arg("-Vv").output().ok()?;
    if !status.success() {
        return None;
    }
    format_rustc_version_verbose(str::from_utf8(&stdout).ok()?, toolchain, core_only)
}

fn format_rustc_version_verbose(
    stdout: &str,
    toolchain: Option<&str>,
    core_only: bool,
) -> Option<(String, String)> {
    let (mut release, mut host) = (None, None);
    for line in stdout.lines() {
        if line.starts_with("release: ") {
            release = Some(line.trim_start_matches("release: "));
        }
        if line.starts_with("host: ") {
            host = Some(line.trim_start_matches("host: "));
        }
    }
    let (release, host) = (release?, host?);
    let version = format_semver(release, core_only);
    let toolchain = toolchain
        .map(ToOwned::to_owned)
        .unwrap_or_else(|| format!("?-{}", host));
    Some((version, toolchain))
}

fn format_semver(semver: &str, core_only: bool) -> String {
    format!(
        "v{}",
        if core_only {
            semver.find('-').map(|i| &semver[..i]).unwrap_or(semver)
        } else {
            semver
        },
    )
}

#[derive(Debug, PartialEq)]
enum RustupRunRustcVersionOutcome {
    Ok(String),
    ToolchainNotInstalled,
    RustupNotWorking,
    Err,
}

// https://github.com/rust-lang/rustup.rs/blob/13979c9685bfc4f5baa578ad13c1cd1999419dd1/src/settings.rs#L65-L72
#[derive(Default, Debug, PartialEq)]
struct RustupSettings {
    default_host_triple: Option<String>,
    default_toolchain: Option<String>,
    overrides: Vec<(PathBuf, String)>,
}

impl RustupSettings {
    fn load(cwd: &Path) -> Option<Self> {
        // `rustup` uses `home::home_dir`, which might work differently from `dirs::home_dir` on
        // Windows.

        // https://github.com/rust-lang/rustup.rs/blob/13979c9685bfc4f5baa578ad13c1cd1999419dd1/src/config.rs#L51-L55
        // https://docs.rs/home/0.5.1/src/home/lib.rs.html#169-183
        let path = env::var_os("RUSTUP_HOME")
            .map(|rustup_home| {
                if Path::new(&rustup_home).is_absolute() {
                    rustup_home.into()
                } else {
                    cwd.join(rustup_home)
                }
            })
            .or_else(|| dirs::home_dir().map(|d| d.join(".rustup")))?
            .join("settings.toml");
        let value = toml::from_str::<toml::Value>(&fs::read_to_string(path).ok()?).ok()?;
        Self::from_toml_value(&value)
    }

    fn from_toml_value(value: &toml::Value) -> Option<Self> {
        let version = value.get("version")?.as_str()?;
        // The version has not changed since 2015.
        if version != "12" {
            warn!("the version is {:?}. expected \"12\"", version);
        }
        Some(Self {
            default_host_triple: value
                .get("default_host_triple")
                .and_then(toml::Value::as_str)
                .map(ToOwned::to_owned),
            default_toolchain: value
                .get("default_toolchain")
                .and_then(toml::Value::as_str)
                .map(ToOwned::to_owned),
            overrides: value
                .get("overrides")
                .and_then(toml::Value::as_table)
                .map(|table| {
                    table
                        .into_iter()
                        .flat_map(|(k, v)| v.as_str().map(|v| (k.into(), v.to_owned())))
                        .collect()
                })
                .unwrap_or_default(),
        })
    }

    fn default_host_triple(&self) -> Option<&str> {
        self.default_host_triple.as_deref()
    }

    fn default_toolchain(&self) -> Option<&str> {
        self.default_toolchain.as_deref()
    }

    fn lookup_override(&self, cwd: &Path) -> Option<String> {
        self.overrides
            .iter()
            .find(|(dir, _)| cwd.starts_with(dir))
            .map(|(_, name)| name.to_owned())
    }
}

#[cfg(test)]
mod tests {
    use once_cell::sync::Lazy;
    use std::process::{ExitStatus, Output};
    use toml::toml;

    use super::*;

    #[test]
    fn test_rustup_settings_from_toml_value() {
        assert_eq!(
            RustupSettings::from_toml_value(&toml! {
                default_host_triple = "x86_64-unknown-linux-gnu"
                default_toolchain = "stable"
                version = "12"

                [overrides]
                "/home/user/src/starship" = "1.40.0-x86_64-unknown-linux-gnu"
            }),
            Some(RustupSettings {
                default_host_triple: Some("x86_64-unknown-linux-gnu".to_owned()),
                default_toolchain: Some("stable".to_owned()),
                overrides: vec![(
                    "/home/user/src/starship".into(),
                    "1.40.0-x86_64-unknown-linux-gnu".to_owned(),
                )]
            }),
        );

        assert_eq!(
            RustupSettings::from_toml_value(&toml! {
                default_host_triple = "x86_64-unknown-linux-gnu"
                default_toolchain = "stable"

                [overrides]
                "/home/user/src/starship" = "1.39.0-x86_64-unknown-linux-gnu"
            }),
            None,
        );
    }

    #[cfg(any(unix, windows))]
    #[test]
    fn test_extract_toolchain_from_rustup_run_rustc_version() {
        #[cfg(unix)]
        use std::os::unix::process::ExitStatusExt as _;
        #[cfg(windows)]
        use std::os::windows::process::ExitStatusExt as _;

        macro_rules! test {
            () => {};
            (($output:ident, $core_only:expr) => $expected:expr $(,$($rest:tt)*)?) => {
                assert_eq!(
                    extract_toolchain_from_rustup_run_rustc_version($output.clone(), $core_only),
                    $expected,
                );
                test!($($($rest)*)?);
            };
        }

        static STABLE: Lazy<Output> = Lazy::new(|| Output {
            status: ExitStatus::from_raw(0),
            stdout: b"rustc 1.40.0 (73528e339 2019-12-16)\n"[..].to_owned(),
            stderr: b"whatever"[..].to_owned(),
        });

        static BETA: Lazy<Output> = Lazy::new(|| Output {
            status: ExitStatus::from_raw(0),
            stdout: b"rustc 1.41.0-beta.1 (eb3f7c2d3 2019-12-17)\n"[..].to_owned(),
            stderr: b"whatever"[..].to_owned(),
        });

        static NIGHTLY: Lazy<Output> = Lazy::new(|| Output {
            status: ExitStatus::from_raw(0),
            stdout: b"rustc 1.42.0-nightly (da3629b05 2019-12-29)\n"[..].to_owned(),
            stderr: b"whatever"[..].to_owned(),
        });

        static TOOLCHAIN_NOT_INSTALLED: Lazy<Output> = Lazy::new(|| Output {
            status: ExitStatus::from_raw(1),
            stdout: b"whatever"[..].to_owned(),
            stderr: b"error: toolchain 'channel-triple' is not installed\n"[..].to_owned(),
        });

        static INVALID_STDOUT: Lazy<Output> = Lazy::new(|| Output {
            status: ExitStatus::from_raw(0),
            stdout: b"\xc3\x28"[..].to_owned(),
            stderr: b"whatever"[..].to_owned(),
        });

        static INVALID_STDERR: Lazy<Output> = Lazy::new(|| Output {
            status: ExitStatus::from_raw(1),
            stdout: b"whatever"[..].to_owned(),
            stderr: b"\xc3\x28"[..].to_owned(),
        });

        static UNEXPECTED_FORMAT_OF_ERROR: Lazy<Output> = Lazy::new(|| Output {
            status: ExitStatus::from_raw(1),
            stdout: b"whatever"[..].to_owned(),
            stderr: b"error:"[..].to_owned(),
        });

        test!(
            (STABLE, false) => RustupRunRustcVersionOutcome::Ok("v1.40.0".to_owned()),
            (STABLE, true) => RustupRunRustcVersionOutcome::Ok("v1.40.0".to_owned()),
            (BETA, false) => RustupRunRustcVersionOutcome::Ok("v1.41.0-beta.1".to_owned()),
            (BETA, true) => RustupRunRustcVersionOutcome::Ok("v1.41.0".to_owned()),
            (NIGHTLY, false) => RustupRunRustcVersionOutcome::Ok("v1.42.0-nightly".to_owned()),
            (NIGHTLY, true) => RustupRunRustcVersionOutcome::Ok("v1.42.0".to_owned()),
            (TOOLCHAIN_NOT_INSTALLED, false) => RustupRunRustcVersionOutcome::ToolchainNotInstalled,
            (TOOLCHAIN_NOT_INSTALLED, true) => RustupRunRustcVersionOutcome::ToolchainNotInstalled,
            (INVALID_STDOUT, false) => RustupRunRustcVersionOutcome::Err,
            (INVALID_STDOUT, true) => RustupRunRustcVersionOutcome::Err,
            (INVALID_STDERR, false) => RustupRunRustcVersionOutcome::Err,
            (INVALID_STDERR, true) => RustupRunRustcVersionOutcome::Err,
            (UNEXPECTED_FORMAT_OF_ERROR, false) => RustupRunRustcVersionOutcome::Err,
            (UNEXPECTED_FORMAT_OF_ERROR, true) => RustupRunRustcVersionOutcome::Err,
        );
    }

    #[test]
    fn test_format_rustc_version() {
        macro_rules! test {
            () => {};
            (($input:expr, $core_only:expr) => $expected:expr $(,$($rest:tt)*)?) => {
                assert_eq!(format_rustc_version($input, $core_only), $expected);
                test!($($($rest)*)?);
            };
        }

        static STABLE: &str = "rustc 1.40.0 (73528e339 2019-12-16)";
        static BETA: &str = "rustc 1.41.0-beta.1 (eb3f7c2d3 2019-12-17)";
        static NIGHTLY: &str = "rustc 1.42.0-nightly (da3629b05 2019-12-29)";
        static STABLE_WITHOUT_HASH: &str = "rustc 1.40.0";

        test!(
            (NIGHTLY, false) => "v1.42.0-nightly",
            (NIGHTLY, true) => "v1.42.0",
            (BETA, false) => "v1.41.0-beta.1",
            (BETA, true) => "v1.41.0",
            (STABLE, false) => "v1.40.0",
            (STABLE, true) => "v1.40.0",
            (STABLE_WITHOUT_HASH, false) => "v1.40.0",
            (STABLE_WITHOUT_HASH, true) => "v1.40.0",
        );
    }

    #[test]
    fn test_format_toolchain() {
        assert_eq!(format_toolchain("stable", None), "stable");
        assert_eq!(
            format_toolchain("stable", Some("x86_64-unknown-linux")),
            "stable",
        );
        assert_eq!(
            format_toolchain("stable-x86_64-unknown-linux", None),
            "stable-x86_64-unknown-linux",
        );
        assert_eq!(
            format_toolchain("stable-x86_64-unknown-linux", Some("x86_64-unknown-linux")),
            "stable",
        );
    }

    #[test]
    fn test_format_rustc_version_verbose() {
        macro_rules! test {
            () => {};
            (($input:expr, $toolchain:expr, $core_only:expr) => $expected:expr $(,$($rest:tt)*)?) => {
                assert_eq!(
                    format_rustc_version_verbose($input, $toolchain, $core_only)
                        .as_ref()
                        .map(|(s1, s2)| (&**s1, &**s2)),
                    $expected,
                );
                test!($($($rest)*)?);
            };
        }

        static STABLE: &str = r#"rustc 1.40.0 (73528e339 2019-12-16)
binary: rustc
commit-hash: 73528e339aae0f17a15ffa49a8ac608f50c6cf14
commit-date: 2019-12-16
host: x86_64-unknown-linux-gnu
release: 1.40.0
LLVM version: 9.0
"#;

        static BETA: &str = r#"rustc 1.41.0-beta.1 (eb3f7c2d3 2019-12-17)
binary: rustc
commit-hash: eb3f7c2d3aec576f47eba854cfbd3c1187b8a2a0
commit-date: 2019-12-17
host: x86_64-unknown-linux-gnu
release: 1.41.0-beta.1
LLVM version: 9.0
"#;

        static NIGHTLY: &str = r#"rustc 1.42.0-nightly (da3629b05 2019-12-29)
binary: rustc
commit-hash: da3629b05f8f1b425a738bfe9fe9aedd47c5417a
commit-date: 2019-12-29
host: x86_64-unknown-linux-gnu
release: 1.42.0-nightly
LLVM version: 9.0
"#;

        test!(
            (STABLE, None, false) => Some(("v1.40.0", "?-x86_64-unknown-linux-gnu")),
            (STABLE, None, true) => Some(("v1.40.0", "?-x86_64-unknown-linux-gnu")),
            (STABLE, Some("stable"), false) => Some(("v1.40.0", "stable")),
            (STABLE, Some("stable"), true) => Some(("v1.40.0", "stable")),
            (BETA, None, false) => Some(("v1.41.0-beta.1", "?-x86_64-unknown-linux-gnu")),
            (BETA, None, true) => Some(("v1.41.0", "?-x86_64-unknown-linux-gnu")),
            (BETA, Some("beta"), false) => Some(("v1.41.0-beta.1", "beta")),
            (BETA, Some("beta"), true) => Some(("v1.41.0", "beta")),
            (NIGHTLY, None, false) => Some(("v1.42.0-nightly", "?-x86_64-unknown-linux-gnu")),
            (NIGHTLY, None, true) => Some(("v1.42.0", "?-x86_64-unknown-linux-gnu")),
            (NIGHTLY, Some("nightly"), false) => Some(("v1.42.0-nightly", "nightly")),
            (NIGHTLY, Some("nightly"), true) => Some(("v1.42.0", "nightly")),
            ("", None, false) => None,
            ("", None, true) => None,
            ("", Some("stable"), false) => None,
            ("", Some("stable"), true) => None,
        );
    }
}<|MERGE_RESOLUTION|>--- conflicted
+++ resolved
@@ -1,9 +1,5 @@
-<<<<<<< HEAD
 use std::ffi::OsStr;
 use std::path::{Path, PathBuf};
-=======
-use std::path::Path;
->>>>>>> a3342f68
 use std::process::{Command, Output};
 use std::{env, fs, str};
 
